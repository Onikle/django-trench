from django.apps import apps
from django.conf import settings
from django.contrib.auth import get_user_model
from django.contrib.auth.models import User
from django.contrib.auth.tokens import PasswordResetTokenGenerator
from django.utils.crypto import constant_time_compare, salted_hmac
from django.utils.http import base36_to_int, int_to_base36
from django.utils.translation import gettext_lazy as _

<<<<<<< HEAD
import pyotp
from datetime import datetime

from trench.settings import api_settings

=======
from datetime import datetime
from typing import List, Optional, Tuple, Type
>>>>>>> 2321401d

from trench.models import MFAMethod
from trench.settings import VERBOSE_NAME, trench_settings


class UserTokenGenerator(PasswordResetTokenGenerator):
    """
    Custom token generator:
        - user pk in token
        - expires after 15 minutes
        - longer hash (40 instead of 20)
    """
<<<<<<< HEAD

    key_salt = "django.contrib.auth.tokens.PasswordResetTokenGenerator"
    secret = settings.SECRET_KEY

    def make_token(self, user):
        return self._make_token_with_timestamp(user, int(datetime.now().timestamp()))
=======

    KEY_SALT = "django.contrib.auth.tokens.PasswordResetTokenGenerator"
    SECRET = settings.SECRET_KEY
    EXPIRY_TIME = 60 * 15
>>>>>>> 2321401d

    def make_token(self, user: User) -> str:
        return self._make_token_with_timestamp(user, int(datetime.now().timestamp()))

    def check_token(self, user: User, token: str) -> Optional[User]:
        user_model = get_user_model()
        if not token:
            return None
        try:
            token = str(token)
<<<<<<< HEAD
            user_pk, ts_b36, hash = token.rsplit("-", 2)
=======
            user_pk, ts_b36, token_hash = token.rsplit("-", 2)
>>>>>>> 2321401d
            ts = base36_to_int(ts_b36)
            user = user_model._default_manager.get(pk=user_pk)
        except (ValueError, TypeError, user_model.DoesNotExist):
            return None

        if (datetime.now().timestamp() - ts) > self.EXPIRY_TIME:
            return None  # pragma: no cover

        if not constant_time_compare(self._make_token_with_timestamp(user, ts), token):
            return None

        return user

    def _make_token_with_timestamp(self, user: User, timestamp: int, **kwargs) -> str:
        ts_b36 = int_to_base36(timestamp)
        token_hash = salted_hmac(
            self.KEY_SALT,
            self._make_hash_value(user, timestamp),
            secret=self.SECRET,
        ).hexdigest()
<<<<<<< HEAD
        return "%s-%s-%s" % (user.pk, ts_b36, hash)
=======
        return f"{user.pk}-{ts_b36}-{token_hash}"
>>>>>>> 2321401d


user_token_generator = UserTokenGenerator()


def get_mfa_model() -> Type[MFAMethod]:
    return apps.get_model(trench_settings.USER_MFA_MODEL)

<<<<<<< HEAD
def validate_code(
    code,
    mfa_method,
):

    handler = get_mfa_handler(mfa_method)
    return handler.validate_code(code)


def get_mfa_handler(mfa_method):
    conf = api_settings.MFA_METHODS[mfa_method.name]
    return conf["HANDLER"](
        user=mfa_method.user,
        obj=mfa_method,
        conf=conf,
    )


def get_mfa_model():
    return apps.get_model(api_settings.USER_MFA_MODEL)


def parse_dotted_path(path):
    """
    Extracts attribute name from dotted path.
    """
    try:
        objects, attr = path.rsplit(".", 1)
    except ValueError:
        objects = None
        attr = path

    return objects, attr


def get_innermost_object(obj, dotted_path=None):
    """
    For given object return innermost object.
    """
    if not dotted_path:
        return obj
    for o in dotted_path.split("."):
        obj = getattr(obj, o)
    return obj  # pragma: no cover


def get_nested_attr(obj, path):
    """
    For attribute in dotted path notation retrieves its
    value, name, and field class.
    """
    objects, attr = parse_dotted_path(path)
    try:
        _obj = get_innermost_object(obj, objects)
    except AttributeError:  # pragma: no cover
        return (None, None, None)  # pragma: no cover

    try:
        field = _obj._meta.get_field(attr)
    except FieldDoesNotExist:  # pragma: no cover
        return (None, None, None)  # pragma: no cover

    return (
        field.value_from_object(_obj),
        field.get_attname(),
        field.__class__,
    )


def set_nested_attr(obj, path, value):
    """
    Sets value on attribute specified by path.
    Raises AttributeError, DatabaseError
    """
    objects, attr = parse_dotted_path(path)
    _obj = get_innermost_object(obj, objects)
    setattr(_obj, attr, value)
    _obj.save(update_fields=[attr])


def get_nested_attr_value(obj, path):
    objects, attr = parse_dotted_path(path)

    try:
        _obj = get_innermost_object(obj, objects)
    except AttributeError:  # pragma: no cover
        return None  # pragma: no cover

    return getattr(_obj, attr)


def validate_backup_code(value, backup_codes):
    """
    Validates provided code against list of hashed backup codes.
    Returns correct code.

    :param value:
    :param backup_codes:
    :return:
    """
    if api_settings.ENCRYPT_BACKUP_CODES:
        validated_codes = [_ for _ in backup_codes if check_password(value, _)]
    else:  # pragma: no cover
        validated_codes = [_ for _ in backup_codes if value in backup_codes]
=======
>>>>>>> 2321401d

def available_method_choices() -> List[Tuple[str, str]]:
    return [
        (method_name, method_config.get(VERBOSE_NAME, _(method_name)))
        for method_name, method_config in trench_settings.MFA_METHODS.items()
    ]<|MERGE_RESOLUTION|>--- conflicted
+++ resolved
@@ -7,16 +7,8 @@
 from django.utils.http import base36_to_int, int_to_base36
 from django.utils.translation import gettext_lazy as _
 
-<<<<<<< HEAD
-import pyotp
-from datetime import datetime
-
-from trench.settings import api_settings
-
-=======
 from datetime import datetime
 from typing import List, Optional, Tuple, Type
->>>>>>> 2321401d
 
 from trench.models import MFAMethod
 from trench.settings import VERBOSE_NAME, trench_settings
@@ -29,19 +21,10 @@
         - expires after 15 minutes
         - longer hash (40 instead of 20)
     """
-<<<<<<< HEAD
-
-    key_salt = "django.contrib.auth.tokens.PasswordResetTokenGenerator"
-    secret = settings.SECRET_KEY
-
-    def make_token(self, user):
-        return self._make_token_with_timestamp(user, int(datetime.now().timestamp()))
-=======
 
     KEY_SALT = "django.contrib.auth.tokens.PasswordResetTokenGenerator"
     SECRET = settings.SECRET_KEY
     EXPIRY_TIME = 60 * 15
->>>>>>> 2321401d
 
     def make_token(self, user: User) -> str:
         return self._make_token_with_timestamp(user, int(datetime.now().timestamp()))
@@ -52,11 +35,7 @@
             return None
         try:
             token = str(token)
-<<<<<<< HEAD
-            user_pk, ts_b36, hash = token.rsplit("-", 2)
-=======
             user_pk, ts_b36, token_hash = token.rsplit("-", 2)
->>>>>>> 2321401d
             ts = base36_to_int(ts_b36)
             user = user_model._default_manager.get(pk=user_pk)
         except (ValueError, TypeError, user_model.DoesNotExist):
@@ -77,11 +56,7 @@
             self._make_hash_value(user, timestamp),
             secret=self.SECRET,
         ).hexdigest()
-<<<<<<< HEAD
-        return "%s-%s-%s" % (user.pk, ts_b36, hash)
-=======
         return f"{user.pk}-{ts_b36}-{token_hash}"
->>>>>>> 2321401d
 
 
 user_token_generator = UserTokenGenerator()
@@ -90,113 +65,6 @@
 def get_mfa_model() -> Type[MFAMethod]:
     return apps.get_model(trench_settings.USER_MFA_MODEL)
 
-<<<<<<< HEAD
-def validate_code(
-    code,
-    mfa_method,
-):
-
-    handler = get_mfa_handler(mfa_method)
-    return handler.validate_code(code)
-
-
-def get_mfa_handler(mfa_method):
-    conf = api_settings.MFA_METHODS[mfa_method.name]
-    return conf["HANDLER"](
-        user=mfa_method.user,
-        obj=mfa_method,
-        conf=conf,
-    )
-
-
-def get_mfa_model():
-    return apps.get_model(api_settings.USER_MFA_MODEL)
-
-
-def parse_dotted_path(path):
-    """
-    Extracts attribute name from dotted path.
-    """
-    try:
-        objects, attr = path.rsplit(".", 1)
-    except ValueError:
-        objects = None
-        attr = path
-
-    return objects, attr
-
-
-def get_innermost_object(obj, dotted_path=None):
-    """
-    For given object return innermost object.
-    """
-    if not dotted_path:
-        return obj
-    for o in dotted_path.split("."):
-        obj = getattr(obj, o)
-    return obj  # pragma: no cover
-
-
-def get_nested_attr(obj, path):
-    """
-    For attribute in dotted path notation retrieves its
-    value, name, and field class.
-    """
-    objects, attr = parse_dotted_path(path)
-    try:
-        _obj = get_innermost_object(obj, objects)
-    except AttributeError:  # pragma: no cover
-        return (None, None, None)  # pragma: no cover
-
-    try:
-        field = _obj._meta.get_field(attr)
-    except FieldDoesNotExist:  # pragma: no cover
-        return (None, None, None)  # pragma: no cover
-
-    return (
-        field.value_from_object(_obj),
-        field.get_attname(),
-        field.__class__,
-    )
-
-
-def set_nested_attr(obj, path, value):
-    """
-    Sets value on attribute specified by path.
-    Raises AttributeError, DatabaseError
-    """
-    objects, attr = parse_dotted_path(path)
-    _obj = get_innermost_object(obj, objects)
-    setattr(_obj, attr, value)
-    _obj.save(update_fields=[attr])
-
-
-def get_nested_attr_value(obj, path):
-    objects, attr = parse_dotted_path(path)
-
-    try:
-        _obj = get_innermost_object(obj, objects)
-    except AttributeError:  # pragma: no cover
-        return None  # pragma: no cover
-
-    return getattr(_obj, attr)
-
-
-def validate_backup_code(value, backup_codes):
-    """
-    Validates provided code against list of hashed backup codes.
-    Returns correct code.
-
-    :param value:
-    :param backup_codes:
-    :return:
-    """
-    if api_settings.ENCRYPT_BACKUP_CODES:
-        validated_codes = [_ for _ in backup_codes if check_password(value, _)]
-    else:  # pragma: no cover
-        validated_codes = [_ for _ in backup_codes if value in backup_codes]
-=======
->>>>>>> 2321401d
 
 def available_method_choices() -> List[Tuple[str, str]]:
     return [
