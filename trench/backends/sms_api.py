--- conflicted
+++ resolved
@@ -2,38 +2,6 @@
 
 import logging
 from smsapi.client import SmsApiPlClient
-<<<<<<< HEAD
-
-from trench.backends import AbstractMessageDispatcher
-
-
-class SmsAPIBackend(AbstractMessageDispatcher):
-    SMS_BODY = _("Your verification code is: ")
-
-    def dispatch_message(self):
-        """
-        Sends a SMS with verification code.
-        """
-
-        code = self.create_code()
-        self.send_sms(self.to, code)
-
-        return {
-            "message": _("SMS message with MFA code has been sent.")
-        }  # pragma: no cover # noqa
-
-    def send_sms(self, user_mobile, code):
-        client = self.provider_auth()
-
-        kwargs = {}
-        if self.conf.get("SMSAPI_FROM_NUMBER"):
-            kwargs["from_"] = self.conf.get("SMSAPI_FROM_NUMBER")  # pragma: no cover
-
-        client.sms.send(message=self.SMS_BODY + code, to=user_mobile, **kwargs)
-
-    def provider_auth(self):
-        return SmsApiPlClient(access_token=self.conf.get("SMSAPI_ACCESS_TOKEN"))
-=======
 from smsapi.exception import SmsApiException
 
 from trench.backends.base import AbstractMessageDispatcher
@@ -62,5 +30,4 @@
             return SuccessfulDispatchResponse(details=self._SUCCESS_DETAILS)
         except SmsApiException as cause:
             logging.error(cause, exc_info=True)
-            return FailedDispatchResponse(details=cause.message)
->>>>>>> 2321401d
+            return FailedDispatchResponse(details=cause.message)