--- conflicted
+++ resolved
@@ -1,31 +1,3 @@
-<<<<<<< HEAD
-from django.core.mail import send_mail
-from django.template.loader import get_template
-from django.utils.translation import ugettext_lazy as _
-
-from smtplib import SMTPException
-
-from trench.backends import AbstractMessageDispatcher
-from trench.settings import api_settings
-
-
-class SendMailBackend(AbstractMessageDispatcher):
-    def dispatch_message(self, *args, **kwargs):
-        """
-        Sends an email with verification code.
-        :return:
-        """
-
-        context = self.get_context()
-        plain_message = self.render_template(
-            self.conf.get("EMAIL_PLAIN_TEMPLATE"),
-            context,
-        )
-        html_message = self.render_template(
-            self.conf.get("EMAIL_HTML_TEMPLATE"),
-            context,
-        )
-=======
 from django.conf import settings
 from django.core.mail import send_mail
 from django.template.loader import get_template
@@ -33,7 +5,6 @@
 
 import logging
 from smtplib import SMTPException
->>>>>>> 2321401d
 
 from trench.backends.base import AbstractMessageDispatcher
 from trench.responses import (
@@ -58,37 +29,6 @@
         email_html_template = self._config[EMAIL_HTML_TEMPLATE]
         try:
             send_mail(
-<<<<<<< HEAD
-                subject=self.conf.get("EMAIL_SUBJECT"),
-                message=plain_message,
-                html_message=html_message,
-                from_email=api_settings.FROM_EMAIL,
-                recipient_list=[self.to],
-                fail_silently=False,
-            )
-        except SMTPException:  # pragma: no cover
-            return {
-                "message": _("Email message with MFA code has not been sent.")
-            }  # pragma: no cover
-
-        return {"message": _("Email message with MFA code has been sent.")}
-
-    def get_context(self):
-        """Returns context available to email templates."""
-        return {
-            "code": self.create_code(),
-        }
-
-    @staticmethod
-    def render_template(name, context):
-        """Loads template and renders it with given context.
-
-        :param name: Template path
-        :param context: Context passed to template
-        """
-        template = get_template(name)
-        return template.render(context)
-=======
                 subject=self._config.get(EMAIL_SUBJECT),
                 message=get_template(email_plain_template).render(context),
                 html_message=get_template(email_html_template).render(context),
@@ -99,5 +39,4 @@
             return SuccessfulDispatchResponse(details=self._SUCCESS_DETAILS)
         except SMTPException as cause:  # pragma: nocover
             logging.error(cause, exc_info=True)  # pragma: nocover
-            return FailedDispatchResponse(details=str(cause))  # pragma: nocover
->>>>>>> 2321401d
+            return FailedDispatchResponse(details=str(cause))  # pragma: nocover