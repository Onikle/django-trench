# -*- coding: utf-8 -*-
#
# Configuration file for the Sphinx documentation builder.
#
# This file does only contain a selection of the most common options. For a
# full list see the documentation:
# http://www.sphinx-doc.org/en/master/config

# -- Path setup --------------------------------------------------------------

# If extensions (or modules to document with autodoc) are in another directory,
# add these directories to sys.path here. If the directory is relative to the
# documentation root, use os.path.abspath to make it absolute, like shown here.
#
# import os
# import sys
# sys.path.insert(0, os.path.abspath('.'))
import sphinx_rtd_theme


# -- Project information -----------------------------------------------------

project = "django-trench"
copyright = "2018, Merixstudio"
author = "Merixstudio"

# The short X.Y version
<<<<<<< HEAD
version = "0.2.3"
# The full version, including alpha/beta/rc tags
release = "0.2.3"
=======
version = "1.0"
# The full version, including alpha/beta/rc tags
release = "1.0.0-rc"
>>>>>>> 2321401d


# -- General configuration ---------------------------------------------------

# If your documentation needs a minimal Sphinx version, state it here.
#
# needs_sphinx = '1.0'

# Add any Sphinx extension module names here, as strings. They can be
# extensions coming with Sphinx (named 'sphinx.ext.*') or your custom
# ones.
extensions = [
    "sphinx.ext.autodoc",
    "sphinx.ext.intersphinx",
    "sphinx.ext.todo",
    "sphinx.ext.coverage",
    "sphinx.ext.githubpages",
]

# Add any paths that contain templates here, relative to this directory.
templates_path = ["_templates"]

# The suffix(es) of source filenames.
# You can specify multiple suffix as a list of string:
#
# source_suffix = ['.rst', '.md']
source_suffix = ".rst"

# The master toctree document.
master_doc = "index"

# The language for content autogenerated by Sphinx. Refer to documentation
# for a list of supported languages.
#
# This is also used if you do content translation via gettext catalogs.
# Usually you set "language" from the command line for these cases.
language = None

# List of patterns, relative to source directory, that match files and
# directories to ignore when looking for source files.
# This pattern also affects html_static_path and html_extra_path.
exclude_patterns = ["_build", "Thumbs.db", ".DS_Store"]

# The name of the Pygments (syntax highlighting) style to use.
pygments_style = None


# -- Options for HTML output -------------------------------------------------

# The theme to use for HTML and HTML Help pages.  See the documentation for
# a list of builtin themes.
#
html_theme = "sphinx_rtd_theme"

html_theme_path = [sphinx_rtd_theme.get_html_theme_path()]

# Theme options are theme-specific and customize the look and feel of a theme
# further.  For a list of options available for each theme, see the
# documentation.
#
# html_theme_options = {}

# Add any paths that contain custom static files (such as style sheets) here,
# relative to this directory. They are copied after the builtin static files,
# so a file named "default.css" will overwrite the builtin "default.css".
html_static_path = ["_static"]

# Custom sidebar templates, must be a dictionary that maps document names
# to template names.
#
# The default sidebars (for documents that don't match any pattern) are
# defined by theme itself.  Builtin themes are using these templates by
# default: ``['localtoc.html', 'relations.html', 'sourcelink.html',
# 'searchbox.html']``.
#
# html_sidebars = {}


# -- Options for HTMLHelp output ---------------------------------------------

# Output file base name for HTML help builder.
htmlhelp_basename = "django-trench_docs"


# -- Options for LaTeX output ------------------------------------------------

latex_elements = {
    # The paper size ('letterpaper' or 'a4paper').
    #
    # 'papersize': 'letterpaper',
    # The font size ('10pt', '11pt' or '12pt').
    #
    # 'pointsize': '10pt',
    # Additional stuff for the LaTeX preamble.
    #
    # 'preamble': '',
    # Latex figure (float) alignment
    #
    # 'figure_align': 'htbp',
}

# Grouping the document tree into LaTeX files. List of tuples
# (source start file, target name, title,
#  author, documentclass [howto, manual, or own class]).
latex_documents = [
    (
        master_doc,
        "django-trench.tex",
        "django-trench Documentation",
        "Merixstudio",
        "manual",
    ),
]


# -- Options for manual page output ------------------------------------------

# One entry per manual page. List of tuples
# (source start file, name, description, authors, manual section).
man_pages = [(master_doc, "django-trench", "django-trench Documentation", [author], 1)]


# -- Options for Texinfo output ----------------------------------------------

# Grouping the document tree into Texinfo files. List of tuples
# (source start file, target name, title, author,
#  dir menu entry, description, category)
texinfo_documents = [
    (
        master_doc,
        "django-trench",
        "django-trench Documentation",
        author,
        "django-trench",
        "One line description of project.",
        "Miscellaneous",
    ),
]


# -- Options for Epub output -------------------------------------------------

# Bibliographic Dublin Core info.
epub_title = project

# The unique identifier of the text. This can be a ISBN number
# or the project homepage.
#
# epub_identifier = ''

# A unique identification for the text.
#
# epub_uid = ''

# A list of files that should not be packed into the epub file.
epub_exclude_files = ["search.html"]


# -- Extension configuration -------------------------------------------------

# -- Options for intersphinx extension ---------------------------------------

# Example configuration for intersphinx: refer to the Python standard library.
intersphinx_mapping = {"https://docs.python.org/": None}

# -- Options for todo extension ----------------------------------------------

# If true, `todo` and `todoList` produce output, else they produce nothing.
todo_include_todos = True<|MERGE_RESOLUTION|>--- conflicted
+++ resolved
@@ -25,15 +25,9 @@
 author = "Merixstudio"
 
 # The short X.Y version
-<<<<<<< HEAD
-version = "0.2.3"
-# The full version, including alpha/beta/rc tags
-release = "0.2.3"
-=======
 version = "1.0"
 # The full version, including alpha/beta/rc tags
 release = "1.0.0-rc"
->>>>>>> 2321401d
 
 
 # -- General configuration ---------------------------------------------------
