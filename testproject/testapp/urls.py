--- conflicted
+++ resolved
@@ -9,19 +9,6 @@
 from rest_framework.permissions import AllowAny
 
 
-<<<<<<< HEAD
-
-schema_view = get_swagger_view(title="Django-Trench")
-
-urlpatterns = [
-    url(r"^admin/", admin.site.urls),
-    url(r"^auth/", include("trench.urls")),
-    url(r"^auth/", include("trench.urls.jwt")),
-    url(r"^simplejwt-auth/", include("trench.urls.simplejwt")),
-    url(r"^djoser/", include("djoser.urls")),
-    url(r"^swagger/", schema_view),
-]
-=======
 schema_view = get_schema_view(
     openapi.Info(
         title="Django Trench example app API",
@@ -44,5 +31,4 @@
         schema_view.with_ui("swagger", cache_timeout=0),
         name="schema-swagger-ui",
     ),
-)
->>>>>>> 2321401d
+)