--- conflicted
+++ resolved
@@ -10,9 +10,5 @@
 
     class Meta:
         model = get_user_model()
-<<<<<<< HEAD
         fields = ("id", "email", "username", "phone_number")
-=======
-        fields = ("id", "email", "username", "phone_number")
-        read_only_fields = (User.USERNAME_FIELD,)
->>>>>>> 2321401d
+        read_only_fields = (User.USERNAME_FIELD,)