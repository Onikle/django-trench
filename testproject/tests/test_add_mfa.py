--- conflicted
+++ resolved
@@ -21,34 +21,16 @@
 @pytest.mark.django_db
 def test_add_user_mfa(active_user):
     client = APIClient()
-<<<<<<< HEAD
-    login_request = login(active_user)
-    client.credentials(
-        HTTP_AUTHORIZATION=header_template.format(
-            get_token_from_response(login_request)
-        )
-    )
-    secret = create_secret()
-=======
     login_response = login(active_user)
     token = get_token_from_response(login_response)
     client.credentials(HTTP_AUTHORIZATION=f"Bearer {token}")
     secret = create_secret_command()
->>>>>>> 2321401d
     response = client.post(
         path="/auth/email/activate/",
         data={
             "secret": secret,
-<<<<<<< HEAD
-            "code": create_otp_code(secret),
-            "user": getattr(
-                active_user,
-                active_user.USERNAME_FIELD,
-            ),
-=======
             "code": create_otp_command(secret=secret).now(),
             "user": getattr(active_user, active_user.USERNAME_FIELD),
->>>>>>> 2321401d
         },
         format="json",
     )
@@ -71,17 +53,10 @@
 
     handler = get_mfa_handler(mfa_method=primary_method)
     second_step_response = client.post(
-<<<<<<< HEAD
-        path="/auth/login/code/",
-        data={
-            "ephemeral_token": first_step.data.get("ephemeral_token"),
-            "code": create_otp_code(secret),
-=======
         path=PATH_AUTH_JWT_LOGIN_CODE,
         data={
             "ephemeral_token": first_step.data.get("ephemeral_token"),
             "code": handler.create_code(),
->>>>>>> 2321401d
         },
         format="json",
     )
