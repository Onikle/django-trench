import pytest

from django.contrib.auth import get_user_model

from rest_framework.test import APIClient
from twilio.base.exceptions import TwilioException, TwilioRestException

<<<<<<< HEAD
from tests.utils import (
    get_token_from_response,
    get_username_from_jwt,
    header_template,
    login,
)
=======
from tests.utils import get_username_from_jwt, login
>>>>>>> ba3cfbe7
from trench.utils import create_otp_code, generate_backup_codes


User = get_user_model()



@pytest.mark.django_db
def test_ephemeral_token_verification(active_user_with_email_otp):
    client = APIClient()
    first_step = login(active_user_with_email_otp)
    secret = active_user_with_email_otp.mfa_methods.first().secret
    response = client.post(
        path='/auth/login/code/',
        data={
            'token': first_step.data.get('ephemeral_token'),
            'code': create_otp_code(secret),
        },
        format='json',
    )
    assert response.status_code == 200
    assert get_username_from_jwt(response) == getattr(
        active_user_with_email_otp,
        User.USERNAME_FIELD,
    )


@pytest.mark.django_db
def test_wrong_second_step_verification_with_empty_code(
    active_user_with_email_otp
):
    client = APIClient()
    first_step = login(active_user_with_email_otp)
    response = client.post(
        path='/auth/login/code/',
        data={
            'token': first_step.data.get('ephemeral_token'),
            'code': '',
        },
        format='json',
    )
    msg_error = 'This field may not be blank.'
    assert response.status_code == 400
    assert response.data.get('code')[0] == msg_error


@pytest.mark.django_db
def test_wrong_second_step_verification_with_wrong_code(
    active_user_with_email_otp
):
    client = APIClient()
    first_step = login(active_user_with_email_otp)
    response = client.post(
        path='/auth/login/code/',
        data={
            'token': first_step.data.get('ephemeral_token'),
            'code': 'test',
        },
        format='json',
    )
    code_error = 'invalid_code'
    assert response.status_code == 400
    assert response.data.get('non_field_errors')[0].code == code_error


@pytest.mark.django_db
def test_wrong_second_step_verification_with_ephemeral_token(
    active_user_with_email_otp
):
    client = APIClient()
    first_step = login(active_user_with_email_otp)
    secret = active_user_with_email_otp.mfa_methods.first().secret
    response = client.post(
        path='/auth/login/code/',
        data={
            'token': first_step.data.get('ephemeral_token') + 'wrong',
            'code': create_otp_code(secret),
        },
        format='json',
    )
    assert response.status_code == 400


@pytest.mark.django_db
def test_second_method_activation(active_user_with_email_otp):
    client = APIClient()
    first_step = login(active_user_with_email_otp)
    secret = active_user_with_email_otp.mfa_methods.first().secret
    response = client.post(
        path='/auth/login/code/',
        data={
            'token': first_step.data.get('ephemeral_token'),
            'code': create_otp_code(secret),
        },
        format='json',
    )
    assert response.status_code == 200
    client.credentials(
        HTTP_AUTHORIZATION=header_template.format(get_token_from_response(response))
    )

    # This user should have 1 methods, so we check that it has 1 methods.
    assert len(active_user_with_email_otp.mfa_methods.all()) == 1
    try:
        response = client.post(
            path='/auth/sms/activate/',
            data={
                'phone_number': '555-555-555',
            },
            format='json',
        )
    except (TwilioRestException, TwilioException):
        # twilio rises this exception in test, but the new mfa_method is
        # created anyway.
        pass

    # Now we check that the user has a new method after the activation.
    assert len(active_user_with_email_otp.mfa_methods.all()) == 2


@pytest.mark.django_db
def test_second_method_activation_already_active(active_user_with_email_otp):
    client = APIClient()
    first_step = login(active_user_with_email_otp)
    secret = active_user_with_email_otp.mfa_methods.first().secret
    response = client.post(
        path='/auth/login/code/',
        data={
            'token': first_step.data.get('ephemeral_token'),
            'code': create_otp_code(secret),
        },
        format='json',
    )
    assert response.status_code == 200
    client.credentials(
        HTTP_AUTHORIZATION=header_template.format(get_token_from_response(response))
    )

    # This user should have 1 methods, so we check that it has 1 methods.
    assert len(active_user_with_email_otp.mfa_methods.all()) == 1
    response = client.post(
        path='/auth/email/activate/',

        format='json',
    )
    error_msg = 'MFA method already active.'
    assert response.status_code == 400
    assert response.data.get('error') == error_msg


@pytest.mark.django_db
def test_use_backup_code(active_user_with_backup_codes):
    client = APIClient()
    first_step = login(active_user_with_backup_codes)
    backup_code = active_user_with_backup_codes.mfa_methods.first(
    ).backup_codes.split(',')[0]

    response = client.post(
        path='/auth/login/code/',
        data={
            'token': first_step.data.get('ephemeral_token'),
            'code': backup_code,
        },
        format='json',
    )
    assert response.status_code == 200


@pytest.mark.django_db
def test_activation_otp(active_user):
    client = APIClient()
    first_step = login(active_user)
    client.credentials(
        HTTP_AUTHORIZATION=header_template.format(get_token_from_response(first_step))
    )
    response = client.post(
        path='/auth/email/activate/',
        format='json',
    )
    assert response.status_code == 200


@pytest.mark.django_db
def test_activation_otp_confirm_wrong(active_user):
    client = APIClient()
    first_step = login(active_user)
    client.credentials(
        HTTP_AUTHORIZATION=header_template.format(get_token_from_response(first_step))
    )
    response = client.post(
        path='/auth/email/activate/',
        format='json',
    )
    response = client.post(
        path='/auth/email/activate/confirm/',
        data={'code': 'test00'},
        format='json',
    )
    assert response.status_code == 400
    error_code = 'code_invalid_or_expired'
    assert error_code == response.data.get('code')[0].code


@pytest.mark.django_db
def test_confirm_activation_otp(active_user):
    client = APIClient()
    login_response = login(active_user)
    client.credentials(
        HTTP_AUTHORIZATION=header_template.format(get_token_from_response(login_response))
    )
    client.post(
        path='/auth/email/activate/',
        format='json',
    )
    # Until here only make user create a second step confirmation
    active_user_method = active_user.mfa_methods.first()
    active_user_method.is_primary = True
    active_user_method.is_active = True
    active_user_method.save()
    # We manually activate the method
    first_step = login(active_user)
    secret = active_user.mfa_methods.first().secret
    code = create_otp_code(secret)
    response = client.post(
        path='/auth/email/activate/confirm/',
        data={
            'token': first_step.data.get('ephemeral_token'),
            'code': code,
        },
        format='json',
    )
    # Confirm the response is OK and user gets 5 backup codes
    assert response.status_code == 200
    assert len(response.json().get('backup_codes')) == 5


@pytest.mark.django_db
def test_deactivation_otp(active_user_with_email_otp):
    client = APIClient()
    first_step = login(active_user_with_email_otp)
    secret = active_user_with_email_otp.mfa_methods.first().secret
    login_response = client.post(
        path='/auth/login/code/',
        data={
            'token': first_step.data.get('ephemeral_token'),
            'code': create_otp_code(secret),
        },
        format='json',
    )
    client.credentials(
        HTTP_AUTHORIZATION=header_template.format(get_token_from_response(login_response))
    )
    response = client.post(
        path='/auth/email/deactivate/',
        format='json',
    )
    assert response.status_code == 204
    assert not active_user_with_email_otp.mfa_methods.first().is_active


@pytest.mark.django_db
def test_deactivation_otp_already_disabled_method(
    active_user_with_email_and_inactive_other_methods_otp,
):
    client = APIClient()
    first_step = login(active_user_with_email_and_inactive_other_methods_otp)
    secret = active_user_with_email_and_inactive_other_methods_otp.mfa_methods.first().secret  # noqa
    login_response = client.post(
        path='/auth/login/code/',
        data={
            'token': first_step.data.get('ephemeral_token'),
            'code': create_otp_code(secret),
        },
        format='json',
    )
    client.credentials(
        HTTP_AUTHORIZATION=header_template.format(get_token_from_response(login_response))
    )
    response = client.post(
        path='/auth/sms/deactivate/',
        format='json',
    )
    msg_error = 'Method already disabled.'
    assert response.status_code == 400
    assert response.data.get('error') == msg_error


@pytest.mark.django_db
def test_new_method_after_deactivation(active_user_with_many_otp_methods):
    client = APIClient()
    first_step = login(active_user_with_many_otp_methods)
    first_primary_method = \
        active_user_with_many_otp_methods.mfa_methods.filter(
            is_primary=True,
        )[0]
    login_response = client.post(
        path='/auth/login/code/',
        data={
            'token': first_step.data.get('ephemeral_token'),
            'code': create_otp_code(first_primary_method.secret),
        },
        format='json',
    )
    client.credentials(
        HTTP_AUTHORIZATION=header_template.format(get_token_from_response(login_response))
    )
    response = client.post(
        path='/auth/email/deactivate/',
        data={'new_primary_method': 'sms'},
        format='json',
    )
    new_primary_method = active_user_with_many_otp_methods.mfa_methods.filter(
        is_primary=True,
    )[0]
    assert response.status_code == 204
    assert first_primary_method != new_primary_method


@pytest.mark.django_db
def test_new_method_after_deactivation_same_method_wrong(
    active_user_with_many_otp_methods
):
    client = APIClient()
    first_step = login(active_user_with_many_otp_methods)
    first_primary_method = \
        active_user_with_many_otp_methods.mfa_methods.filter(
            is_primary=True,
        )[0]
    login_response = client.post(
        path='/auth/login/code/',
        data={
            'token': first_step.data.get('ephemeral_token'),
            'code': create_otp_code(first_primary_method.secret),
        },
        format='json',
    )
    client.credentials(
        HTTP_AUTHORIZATION=header_template.format(get_token_from_response(login_response))
    )
    response = client.post(
        path='/auth/email/deactivate/',
        data={'new_primary_method': 'email'},
        format='json',
    )

    assert response.status_code == 400
    error_code = 'new_primary_same_as_old'
    assert response.data.get('new_primary_method')[0].code == error_code


@pytest.mark.django_db
def test_new_method_after_deactivation_user_doesnt_have_method(
    active_user_with_many_otp_methods
):
    client = APIClient()
    first_step = login(active_user_with_many_otp_methods)
    first_primary_method = \
        active_user_with_many_otp_methods.mfa_methods.filter(
            is_primary=True,
        )[0]
    login_response = client.post(
        path='/auth/login/code/',
        data={
            'token': first_step.data.get('ephemeral_token'),
            'code': create_otp_code(first_primary_method.secret),
        },
        format='json',
    )
    client.credentials(
        HTTP_AUTHORIZATION=header_template.format(get_token_from_response(login_response))
    )
    response = client.post(
        path='/auth/email/deactivate/',
        data={'new_primary_method': 'test'},
        format='json',
    )

    assert response.status_code == 400
    error_code = 'method_not_registered_for_user'
    assert response.data.get('new_primary_method')[0].code == error_code


@pytest.mark.django_db
def test_change_primary_method(active_user_with_many_otp_methods):
    client = APIClient()
    first_step = login(active_user_with_many_otp_methods)
    first_primary_method = \
        active_user_with_many_otp_methods.mfa_methods.filter(
            is_primary=True,
        )[0]
    login_response = client.post(
        path='/auth/login/code/',
        data={
            'token': first_step.data.get('ephemeral_token'),
            'code': create_otp_code(first_primary_method.secret),
        },
        format='json',
    )
    client.credentials(
        HTTP_AUTHORIZATION=header_template.format(get_token_from_response(login_response))
    )
    response = client.post(
        path='/auth/mfa/change-primary-method/',
        data={
            'method': 'sms',
            'code': create_otp_code(first_primary_method.secret),
        },
        format='json',
    )
    new_primary_method = active_user_with_many_otp_methods.mfa_methods.filter(
        is_primary=True,
    )[0]
    assert response.status_code == 200
    assert first_primary_method != new_primary_method
    assert new_primary_method.name == 'sms'


@pytest.mark.django_db
def test_change_primary_method_with_backup_code(
    active_user_with_many_otp_methods,
):
    client = APIClient()
    first_step = login(active_user_with_many_otp_methods)
    first_primary_method = \
        active_user_with_many_otp_methods.mfa_methods.filter(
            is_primary=True,
        )[0]
    login_response = client.post(
        path='/auth/login/code/',
        data={
            'token': first_step.data.get('ephemeral_token'),
            'code': create_otp_code(first_primary_method.secret),
        },
        format='json',
    )
    client.credentials(
        HTTP_AUTHORIZATION=header_template.format(get_token_from_response(login_response))
    )
    response = client.post(
        path='/auth/mfa/change-primary-method/',
        data={
            'method': 'sms',
            'code': first_primary_method.backup_codes.split(',')[0],
        },
        format='json',
    )
    new_primary_method = active_user_with_many_otp_methods.mfa_methods.filter(
        is_primary=True,
    )[0]
    assert response.status_code == 200
    assert first_primary_method != new_primary_method
    assert new_primary_method.name == 'sms'


@pytest.mark.django_db
def test_change_primary_method_to_invalid_wrong(active_user_with_many_otp_methods):
    client = APIClient()
    first_step = login(active_user_with_many_otp_methods)
    first_primary_method = \
        active_user_with_many_otp_methods.mfa_methods.filter(
            is_primary=True,
        )[0]
    login_response = client.post(
        path='/auth/login/code/',
        data={
            'token': first_step.data.get('ephemeral_token'),
            'code': create_otp_code(first_primary_method.secret),
        },
        format='json',
    )
    client.credentials(
        HTTP_AUTHORIZATION=header_template.format(get_token_from_response(login_response))
    )
    response = client.post(
        path='/auth/mfa/change-primary-method/',
        data={
            'method': 'sms',
            'code': 'test',
        },
        format='json',
    )
    error_code = 'invalid_code'
    assert response.status_code == 400
    assert response.data.get('non_field_errors')[0].code == error_code


@pytest.mark.django_db
def test_change_primary_method_to_inactive(active_user_with_email_otp):
    client = APIClient()
    first_step = login(active_user_with_email_otp)
    first_primary_method = \
        active_user_with_email_otp.mfa_methods.filter(
            is_primary=True,
        )[0]
    login_response = client.post(
        path='/auth/login/code/',
        data={
            'token': first_step.data.get('ephemeral_token'),
            'code': create_otp_code(first_primary_method.secret),
        },
        format='json',
    )
    client.credentials(
        HTTP_AUTHORIZATION=header_template.format(get_token_from_response(login_response))
    )
    response = client.post(
        path='/auth/mfa/change-primary-method/',
        data={
            'method': 'sms',
            'code': create_otp_code(first_primary_method.secret),
        },
        format='json',
    )
    error_code = 'missing_method'
    assert response.status_code == 400
    assert response.data.get('non_field_errors')[0].code == error_code


@pytest.mark.django_db
def test_change_primary_disabled_method_wrong(active_user):
    client = APIClient()
    login_response = client.post(
        path='/auth/login/',
        data={
            'username': getattr(
                active_user,
                User.USERNAME_FIELD,
            ),
            'password': 'secretkey',
        },
        format='json',
    )
    client.credentials(
        HTTP_AUTHORIZATION=header_template.format(get_token_from_response(login_response))
    )
    response = client.post(
        path='/auth/mfa/change-primary-method/',
        data={
            'method': 'sms',
            'code': 'code',
        },
        format='json',
    )
    error_code = 'not_enabled'
    assert response.status_code == 400
    assert response.data.get('non_field_errors')[0].code == error_code


@pytest.mark.django_db
def test_confirm_activation_otp_with_backup_code(
    active_user_with_backup_codes,
):
    client = APIClient()
    first_step = login(active_user_with_backup_codes)
    backup_code = active_user_with_backup_codes.mfa_methods.first(
    ).backup_codes.split(',')[0]

    response = client.post(
        path='/auth/login/code/',
        data={
            'token': first_step.data.get('ephemeral_token'),
            'code': backup_code,
        },
        format='json',
    )
    client.credentials(
        HTTP_AUTHORIZATION=header_template.format(get_token_from_response(response))
    )
    try:
        response = client.post(
            path='/auth/sms/activate/',
            data={
                'phone_number': '555-555-555',
            },
            format='json',
        )
    except (TwilioRestException, TwilioException):
        # twilio rises this exception in test, but the new mfa_method is
        # created anyway.
        pass
    sms_method = active_user_with_backup_codes.mfa_methods.all()[1]
    sms_method.backup_codes = generate_backup_codes()
    sms_method.save()
    backup_code = sms_method.backup_codes.split(',')[0]
    response = client.post(
        path='/auth/sms/activate/confirm/',
        data={
            'token': first_step.data.get('ephemeral_token'),
            'code': backup_code,
        },
        format='json',
    )
    # Confirm the response is OK and user gets 5 backup codes
    assert response.status_code == 200
    assert len(response.json().get('backup_codes')) == 5


@pytest.mark.django_db
def test_request_codes(active_user_with_email_otp):
    client = APIClient()
    first_step = login(active_user_with_email_otp)
    first_primary_method = active_user_with_email_otp.mfa_methods.first()
    login_response = client.post(
        path='/auth/login/code/',
        data={
            'token': first_step.data.get('ephemeral_token'),
            'code': create_otp_code(first_primary_method.secret),
        },
        format='json',
    )
    client.credentials(
        HTTP_AUTHORIZATION=header_template.format(get_token_from_response(login_response))
    )

    response = client.post(
        path='/auth/code/request/',
        data={
            'method': 'email',
        },
        format='json',
    )
    expected_msg = 'Email message with MFA code had been sent.'
    assert response.status_code == 200
    assert response.data.get('message') == expected_msg


@pytest.mark.django_db
def test_request_codes_wrong(active_user_with_email_otp):
    client = APIClient()
    first_step = login(active_user_with_email_otp)
    first_primary_method = active_user_with_email_otp.mfa_methods.first()
    login_response = client.post(
        path='/auth/login/code/',
        data={
            'token': first_step.data.get('ephemeral_token'),
            'code': create_otp_code(first_primary_method.secret),
        },
        format='json',
    )
    client.credentials(
        HTTP_AUTHORIZATION=header_template.format(get_token_from_response(login_response))
    )

    response = client.post(
        path='/auth/code/request/',
        data={
            'method': 'sms',
        },
        format='json',
    )
    assert response.status_code == 404


@pytest.mark.django_db
def test_request_code_non_existing_method(active_user_with_email_otp):
    client = APIClient()
    first_step = login(active_user_with_email_otp)
    first_primary_method = active_user_with_email_otp.mfa_methods.first()
    login_response = client.post(
        path='/auth/login/code/',
        data={
            'token': first_step.data.get('ephemeral_token'),
            'code': create_otp_code(first_primary_method.secret),
        },
        format='json',
    )
    client.credentials(
        HTTP_AUTHORIZATION=header_template.format(get_token_from_response(login_response))
    )

    response = client.post(
        path='/auth/code/request/',
        data={
            'method': 'test',
        },
        format='json',
    )
    assert response.status_code == 400


@pytest.mark.django_db
def test_backup_codes_regeneration(active_user_with_backup_codes):
    client = APIClient()
    first_step = login(active_user_with_backup_codes)
    first_primary_method = active_user_with_backup_codes.mfa_methods.first()
    old_backup_codes = first_primary_method.backup_codes
    login_response = client.post(
        path='/auth/login/code/',
        data={
            'token': first_step.data.get('ephemeral_token'),
            'code': create_otp_code(first_primary_method.secret),
        },
        format='json',
    )
    client.credentials(
        HTTP_AUTHORIZATION=header_template.format(get_token_from_response(login_response))
    )
    response = client.post(
        path='/auth/email/codes/regenerate/',
        format='json',
    )
    new_backup_codes = \
        active_user_with_backup_codes.mfa_methods.first().backup_codes
    assert response.status_code == 200
    assert old_backup_codes != new_backup_codes


@pytest.mark.django_db
def test_backup_codes_regeneration_disabled_method(
    active_user_with_many_otp_methods,
):
    client = APIClient()
    first_step = login(active_user_with_many_otp_methods)
    first_primary_method = active_user_with_many_otp_methods.mfa_methods.filter(
        is_primary=True,
    )[0]
    sms_method = active_user_with_many_otp_methods.mfa_methods.get(
        name='sms',
    )
    sms_method.is_active = False
    sms_method.save()
    login_response = client.post(
        path='/auth/login/code/',
        data={
            'token': first_step.data.get('ephemeral_token'),
            'code': create_otp_code(first_primary_method.secret),
        },
        format='json',
    )
    client.credentials(
        HTTP_AUTHORIZATION=header_template.format(get_token_from_response(login_response))
    )
    response = client.post(
        path='/auth/sms/codes/regenerate/',
        format='json',
    )
    error_msg = 'Method is disabled.'
    assert response.status_code == 400
    assert response.data.get('error') == error_msg


@pytest.mark.django_db
def test_get_mfa_config():
    client = APIClient()
    response = client.get(
        path='/auth/mfa/config/',
        format='json',
    )
    assert response.status_code == 200<|MERGE_RESOLUTION|>--- conflicted
+++ resolved
@@ -5,16 +5,13 @@
 from rest_framework.test import APIClient
 from twilio.base.exceptions import TwilioException, TwilioRestException
 
-<<<<<<< HEAD
+
 from tests.utils import (
     get_token_from_response,
     get_username_from_jwt,
     header_template,
     login,
 )
-=======
-from tests.utils import get_username_from_jwt, login
->>>>>>> ba3cfbe7
 from trench.utils import create_otp_code, generate_backup_codes
 
 
