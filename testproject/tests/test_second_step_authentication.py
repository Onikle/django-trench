--- conflicted
+++ resolved
@@ -45,19 +45,12 @@
     )
     assert response.status_code == 401
     response = client.post(
-<<<<<<< HEAD
-        path="/auth/login/code/",
-        data={
-            "ephemeral_token": first_step.data.get("ephemeral_token"),
-            "code": create_otp_code(secret),
-=======
         path=PATH_AUTH_JWT_LOGIN_CODE,
         data={
             'ephemeral_token': first_step.data.get('ephemeral_token'),
             'code': handler.create_code(),
->>>>>>> 2321401d
-        },
-        format="json",
+        },
+        format='json',
     )
 
     assert response.status_code == 200
@@ -88,11 +81,7 @@
     client = APIClient()
     first_step = login(active_user_with_email_otp)
     response = client.post(
-<<<<<<< HEAD
-        path="/auth/login/code/",
-=======
-        path=PATH_AUTH_JWT_LOGIN_CODE,
->>>>>>> 2321401d
+        path=PATH_AUTH_JWT_LOGIN_CODE,
         data={
             "ephemeral_token": first_step.data.get("ephemeral_token"),
             "code": "",
@@ -109,25 +98,15 @@
     client = APIClient()
     first_step = login(active_user_with_email_otp)
     response = client.post(
-<<<<<<< HEAD
-        path="/auth/login/code/",
-=======
-        path=PATH_AUTH_JWT_LOGIN_CODE,
->>>>>>> 2321401d
+        path=PATH_AUTH_JWT_LOGIN_CODE,
         data={
             "ephemeral_token": first_step.data.get("ephemeral_token"),
             "code": "test",
         },
         format="json",
     )
-<<<<<<< HEAD
-    code_error = "invalid_code"
-    assert response.status_code == 400
-    assert response.data.get("non_field_errors")[0].code == code_error
-=======
     assert response.status_code == 401
     assert response.data.get("error") == "Invalid or expired code."
->>>>>>> 2321401d
 
 
 @pytest.mark.django_db
@@ -138,17 +117,10 @@
     first_step = login(active_user_with_email_otp)
     handler = get_mfa_handler(mfa_method=active_user_with_email_otp.mfa_methods.first())
     response = client.post(
-<<<<<<< HEAD
-        path="/auth/login/code/",
+        path=PATH_AUTH_JWT_LOGIN_CODE,
         data={
             "ephemeral_token": first_step.data.get("ephemeral_token") + "wrong",
-            "code": create_otp_code(secret),
-=======
-        path=PATH_AUTH_JWT_LOGIN_CODE,
-        data={
-            "ephemeral_token": first_step.data.get("ephemeral_token") + "wrong",
-            "code": handler.create_code(),
->>>>>>> 2321401d
+            "code": handler.create_code(),
         },
         format="json",
     )
@@ -161,17 +133,10 @@
     first_step = login(active_user_with_email_otp)
     handler = get_mfa_handler(mfa_method=active_user_with_email_otp.mfa_methods.first())
     response = client.post(
-<<<<<<< HEAD
-        path="/auth/login/code/",
-        data={
-            "ephemeral_token": first_step.data.get("ephemeral_token"),
-            "code": create_otp_code(secret),
-=======
-        path=PATH_AUTH_JWT_LOGIN_CODE,
-        data={
-            "ephemeral_token": first_step.data.get("ephemeral_token"),
-            "code": handler.create_code(),
->>>>>>> 2321401d
+        path=PATH_AUTH_JWT_LOGIN_CODE,
+        data={
+            "ephemeral_token": first_step.data.get("ephemeral_token"),
+            "code": handler.create_code(),
         },
         format="json",
     )
@@ -183,13 +148,8 @@
     # This user should have 1 methods, so we check that it has 1 methods.
     assert len(active_user_with_email_otp.mfa_methods.all()) == 1
     try:
-<<<<<<< HEAD
-        response = client.post(
-            path="/auth/sms/activate/",
-=======
         client.post(
             path="/auth/sms_twilio/activate/",
->>>>>>> 2321401d
             data={
                 "phone_number": "555-555-555",
             },
@@ -208,17 +168,10 @@
     first_step = login(active_user_with_email_otp)
     handler = get_mfa_handler(mfa_method=active_user_with_email_otp.mfa_methods.first())
     response = client.post(
-<<<<<<< HEAD
-        path="/auth/login/code/",
-        data={
-            "ephemeral_token": first_step.data.get("ephemeral_token"),
-            "code": create_otp_code(secret),
-=======
-        path=PATH_AUTH_JWT_LOGIN_CODE,
-        data={
-            "ephemeral_token": first_step.data.get("ephemeral_token"),
-            "code": handler.create_code(),
->>>>>>> 2321401d
+        path=PATH_AUTH_JWT_LOGIN_CODE,
+        data={
+            "ephemeral_token": first_step.data.get("ephemeral_token"),
+            "code": handler.create_code(),
         },
         format="json",
     )
@@ -233,14 +186,8 @@
         path="/auth/email/activate/",
         format="json",
     )
-<<<<<<< HEAD
-    error_msg = "MFA method already active."
-    assert response.status_code == 400
-    assert response.data.get("error") == error_msg
-=======
     assert response.status_code == 400
     assert response.data.get("error") == "MFA method already active."
->>>>>>> 2321401d
 
 
 @pytest.mark.django_db
@@ -250,17 +197,10 @@
     first_step = login(active_user)
 
     response = client.post(
-<<<<<<< HEAD
-        path="/auth/login/code/",
-        data={
-            "ephemeral_token": first_step.data.get("ephemeral_token"),
-            "code": backup_code,
-=======
         path=PATH_AUTH_JWT_LOGIN_CODE,
         data={
             "ephemeral_token": first_step.data.get("ephemeral_token"),
             "code": backup_codes.pop(),
->>>>>>> 2321401d
         },
         format="json",
     )
@@ -300,11 +240,7 @@
     )
     assert response.status_code == 400
     error_code = "code_invalid_or_expired"
-<<<<<<< HEAD
-    assert response.data.get("non_field_errors")[0].code == error_code
-=======
     assert response.data.get("code")[0].code == error_code
->>>>>>> 2321401d
 
 
 @pytest.mark.django_db
@@ -332,11 +268,7 @@
         path="/auth/email/activate/confirm/",
         data={
             "ephemeral_token": first_step.data.get("ephemeral_token"),
-<<<<<<< HEAD
-            "code": code,
-=======
-            "code": handler.create_code(),
->>>>>>> 2321401d
+            "code": handler.create_code(),
         },
         format="json",
     )
@@ -351,17 +283,10 @@
     first_step = login(active_user_with_email_otp)
     handler = get_mfa_handler(mfa_method=active_user_with_email_otp.mfa_methods.first())
     login_response = client.post(
-<<<<<<< HEAD
-        path="/auth/login/code/",
-        data={
-            "ephemeral_token": first_step.data.get("ephemeral_token"),
-            "code": create_otp_code(secret),
-=======
-        path=PATH_AUTH_JWT_LOGIN_CODE,
-        data={
-            "ephemeral_token": first_step.data.get("ephemeral_token"),
-            "code": handler.create_code(),
->>>>>>> 2321401d
+        path=PATH_AUTH_JWT_LOGIN_CODE,
+        data={
+            "ephemeral_token": first_step.data.get("ephemeral_token"),
+            "code": handler.create_code(),
         },
         format="json",
     )
@@ -373,68 +298,16 @@
     response = client.post(
         path="/auth/email/deactivate/",
         data={
-<<<<<<< HEAD
-            "code": create_otp_code(secret),
-        },
-        format="json",
-    )
-    assert response.status_code == 204
-    assert not active_user_with_email_otp.mfa_methods.first().is_active
-
-
-@pytest.mark.django_db
-def test_deactivation_otp_already_disabled_method(
-    active_user_with_email_and_inactive_other_methods_otp,
-):
-    client = APIClient()
-    first_step = login(active_user_with_email_and_inactive_other_methods_otp)
-    secret = (
-        active_user_with_email_and_inactive_other_methods_otp.mfa_methods.first().secret
-    )  # noqa
-    login_response = client.post(
-        path="/auth/login/code/",
-        data={
-            "ephemeral_token": first_step.data.get("ephemeral_token"),
-            "code": create_otp_code(secret),
-        },
-        format="json",
-    )
-    client.credentials(
-        HTTP_AUTHORIZATION=header_template.format(
-            get_token_from_response(login_response)
-        )
-    )
-    response = client.post(
-        path="/auth/sms/deactivate/",
-        format="json",
-    )
-    msg_error = "Method already disabled."
-    assert response.status_code == 400
-    assert response.data.get("error") == msg_error
-=======
-            "code": handler.create_code(),
-        },
-        format="json",
-    )
-    assert response.status_code == 400
->>>>>>> 2321401d
+            "code": handler.create_code(),
+        },
+        format="json",
+    )
+    assert response.status_code == 400
 
 
 @pytest.mark.django_db
 def test_deactivation_of_secondary_method(active_user_with_many_otp_methods):
     client = APIClient()
-<<<<<<< HEAD
-    active_user, _ = active_user_with_many_otp_methods
-    first_step = login(active_user)
-    first_primary_method = active_user.mfa_methods.filter(
-        is_primary=True,
-    )[0]
-    login_response = client.post(
-        path="/auth/login/code/",
-        data={
-            "ephemeral_token": first_step.data.get("ephemeral_token"),
-            "code": create_otp_code(first_primary_method.secret),
-=======
     user, _ = active_user_with_many_otp_methods
     first_step = login(user)
     mfa_method_to_be_deactivated = user.mfa_methods.filter(is_primary=False).first()
@@ -444,26 +317,18 @@
         data={
             "ephemeral_token": first_step.data.get("ephemeral_token"),
             "code": handler.create_code(),
->>>>>>> 2321401d
-        },
-        format="json",
-    )
-    client.credentials(
-        HTTP_AUTHORIZATION=header_template.format(
-            get_token_from_response(login_response)
-        )
-    )
-    response = client.post(
-<<<<<<< HEAD
-        path="/auth/email/deactivate/",
-        data={
-            "code": create_otp_code(first_primary_method.secret),
-            "new_primary_method": "sms",
-=======
+        },
+        format="json",
+    )
+    client.credentials(
+        HTTP_AUTHORIZATION=header_template.format(
+            get_token_from_response(login_response)
+        )
+    )
+    response = client.post(
         path=f"/auth/{mfa_method_to_be_deactivated.name}/deactivate/",
         data={
             "code": handler.create_code(),
->>>>>>> 2321401d
         },
         format="json",
     )
@@ -473,22 +338,6 @@
 
 
 @pytest.mark.django_db
-<<<<<<< HEAD
-def test_new_method_after_deactivation_same_method_wrong(
-    active_user_with_many_otp_methods,
-):
-    client = APIClient()
-    active_user, _ = active_user_with_many_otp_methods
-    first_step = login(active_user)
-    first_primary_method = active_user.mfa_methods.filter(
-        is_primary=True,
-    )[0]
-    login_response = client.post(
-        path="/auth/login/code/",
-        data={
-            "ephemeral_token": first_step.data.get("ephemeral_token"),
-            "code": create_otp_code(first_primary_method.secret),
-=======
 def test_deactivation_of_disabled_method(
     active_user_with_email_and_inactive_other_methods_otp,
 ):
@@ -501,86 +350,30 @@
         data={
             "ephemeral_token": first_step.data.get("ephemeral_token"),
             "code": handler.create_code(),
->>>>>>> 2321401d
-        },
-        format="json",
-    )
-    client.credentials(
-        HTTP_AUTHORIZATION=header_template.format(
-            get_token_from_response(login_response)
-        )
-    )
-    response = client.post(
-<<<<<<< HEAD
-        path="/auth/email/deactivate/",
-        data={"new_primary_method": "email"},
-        format="json",
-    )
-
-    assert response.status_code == 400
-    error_code = "new_primary_same_as_old"
-    assert response.data.get("new_primary_method")[0].code == error_code
-
-
-@pytest.mark.django_db
-def test_new_method_after_deactivation_user_doesnt_have_method(
-    active_user_with_many_otp_methods,
-):
+        },
+        format="json",
+    )
+    client.credentials(
+        HTTP_AUTHORIZATION=header_template.format(
+            get_token_from_response(login_response)
+        )
+    )
+    response = client.post(
+        path="/auth/sms_twilio/deactivate/",
+        data={
+            "code": handler.create_code(),
+        },
+        format="json",
+    )
+    assert response.status_code == 400
+    assert response.data.get("code")[0].code == "not_enabled"
+
+
+@pytest.mark.django_db
+def test_change_primary_method(active_user_with_many_otp_methods):
     client = APIClient()
     active_user, _ = active_user_with_many_otp_methods
     first_step = login(active_user)
-    first_primary_method = active_user.mfa_methods.filter(
-        is_primary=True,
-    )[0]
-    login_response = client.post(
-        path="/auth/login/code/",
-        data={
-            "ephemeral_token": first_step.data.get("ephemeral_token"),
-            "code": create_otp_code(first_primary_method.secret),
-        },
-        format="json",
-    )
-    client.credentials(
-        HTTP_AUTHORIZATION=header_template.format(
-            get_token_from_response(login_response)
-        )
-    )
-    response = client.post(
-        path="/auth/email/deactivate/",
-        data={"new_primary_method": "test"},
-        format="json",
-=======
-        path="/auth/sms_twilio/deactivate/",
-        data={
-            "code": handler.create_code(),
-        },
-        format="json",
->>>>>>> 2321401d
-    )
-    assert response.status_code == 400
-<<<<<<< HEAD
-    error_code = "method_not_registered_for_user"
-    assert response.data.get("new_primary_method")[0].code == error_code
-=======
-    assert response.data.get("code")[0].code == "not_enabled"
->>>>>>> 2321401d
-
-
-@pytest.mark.django_db
-def test_change_primary_method(active_user_with_many_otp_methods):
-    client = APIClient()
-    active_user, _ = active_user_with_many_otp_methods
-    first_step = login(active_user)
-<<<<<<< HEAD
-    first_primary_method = active_user.mfa_methods.filter(
-        is_primary=True,
-    )[0]
-    login_response = client.post(
-        path="/auth/login/code/",
-        data={
-            "ephemeral_token": first_step.data.get("ephemeral_token"),
-            "code": create_otp_code(first_primary_method.secret),
-=======
     primary_mfa = active_user.mfa_methods.filter(is_primary=True)[0]
     handler = get_mfa_handler(mfa_method=primary_mfa)
     login_response = client.post(
@@ -588,7 +381,6 @@
         data={
             "ephemeral_token": first_step.data.get("ephemeral_token"),
             "code": handler.create_code(),
->>>>>>> 2321401d
         },
         format="json",
     )
@@ -600,28 +392,17 @@
     response = client.post(
         path="/auth/mfa/change-primary-method/",
         data={
-<<<<<<< HEAD
-            "method": "sms",
-            "code": create_otp_code(first_primary_method.secret),
-=======
             "method": "sms_twilio",
             "code": handler.create_code(),
->>>>>>> 2321401d
         },
         format="json",
     )
     new_primary_method = active_user.mfa_methods.filter(
         is_primary=True,
     )[0]
-<<<<<<< HEAD
-    assert response.status_code == 200
-    assert first_primary_method != new_primary_method
-    assert new_primary_method.name == "sms"
-=======
     assert response.status_code == 204
     assert primary_mfa != new_primary_method
     assert new_primary_method.name == "sms_twilio"
->>>>>>> 2321401d
 
 
 @pytest.mark.django_db
@@ -631,16 +412,6 @@
     client = APIClient()
     active_user, backup_code = active_user_with_many_otp_methods
     first_step = login(active_user)
-<<<<<<< HEAD
-    first_primary_method = active_user.mfa_methods.filter(
-        is_primary=True,
-    )[0]
-    login_response = client.post(
-        path="/auth/login/code/",
-        data={
-            "ephemeral_token": first_step.data.get("ephemeral_token"),
-            "code": create_otp_code(first_primary_method.secret),
-=======
     first_primary_method = active_user.mfa_methods.filter(is_primary=True)[0]
     handler = get_mfa_handler(mfa_method=first_primary_method)
     login_response = client.post(
@@ -648,7 +419,6 @@
         data={
             "ephemeral_token": first_step.data.get("ephemeral_token"),
             "code": handler.create_code(),
->>>>>>> 2321401d
         },
         format="json",
     )
@@ -660,11 +430,7 @@
     response = client.post(
         path="/auth/mfa/change-primary-method/",
         data={
-<<<<<<< HEAD
-            "method": "sms",
-=======
             "method": "sms_twilio",
->>>>>>> 2321401d
             "code": backup_code,
         },
         format="json",
@@ -674,11 +440,7 @@
     )[0]
     assert response.status_code == 204
     assert first_primary_method != new_primary_method
-<<<<<<< HEAD
-    assert new_primary_method.name == "sms"
-=======
     assert new_primary_method.name == "sms_twilio"
->>>>>>> 2321401d
 
 
 @pytest.mark.django_db
@@ -686,16 +448,6 @@
     client = APIClient()
     active_user, _ = active_user_with_many_otp_methods
     first_step = login(active_user)
-<<<<<<< HEAD
-    first_primary_method = active_user.mfa_methods.filter(
-        is_primary=True,
-    )[0]
-    login_response = client.post(
-        path="/auth/login/code/",
-        data={
-            "ephemeral_token": first_step.data.get("ephemeral_token"),
-            "code": create_otp_code(first_primary_method.secret),
-=======
     first_primary_method = active_user.mfa_methods.filter(is_primary=True)[0]
     handler = get_mfa_handler(mfa_method=first_primary_method)
     login_response = client.post(
@@ -703,7 +455,6 @@
         data={
             "ephemeral_token": first_step.data.get("ephemeral_token"),
             "code": handler.create_code(),
->>>>>>> 2321401d
         },
         format="json",
     )
@@ -715,23 +466,13 @@
     response = client.post(
         path="/auth/mfa/change-primary-method/",
         data={
-<<<<<<< HEAD
-            "method": "sms",
-=======
             "method": "sms_twilio",
->>>>>>> 2321401d
             "code": "test",
         },
         format="json",
     )
-<<<<<<< HEAD
-    error_code = "invalid_code"
-    assert response.status_code == 400
-    assert response.data.get("non_field_errors")[0].code == error_code
-=======
     assert response.status_code == 400
     assert response.data.get("code")[0].code == "code_invalid_or_expired"
->>>>>>> 2321401d
 
 
 @pytest.mark.django_db
@@ -739,15 +480,6 @@
     client = APIClient()
     first_step = login(active_user_with_email_otp)
     first_primary_method = active_user_with_email_otp.mfa_methods.filter(
-<<<<<<< HEAD
-        is_primary=True,
-    )[0]
-    login_response = client.post(
-        path="/auth/login/code/",
-        data={
-            "ephemeral_token": first_step.data.get("ephemeral_token"),
-            "code": create_otp_code(first_primary_method.secret),
-=======
         is_primary=True
     )[0]
     handler = get_mfa_handler(mfa_method=first_primary_method)
@@ -756,7 +488,6 @@
         data={
             "ephemeral_token": first_step.data.get("ephemeral_token"),
             "code": handler.create_code(),
->>>>>>> 2321401d
         },
         format="json",
     )
@@ -768,16 +499,6 @@
     response = client.post(
         path="/auth/mfa/change-primary-method/",
         data={
-<<<<<<< HEAD
-            "method": "sms",
-            "code": create_otp_code(first_primary_method.secret),
-        },
-        format="json",
-    )
-    error_code = "missing_method"
-    assert response.status_code == 400
-    assert response.data.get("non_field_errors")[0].code == error_code
-=======
             "method": "sms_twilio",
             "code": handler.create_code(),
         },
@@ -785,18 +506,13 @@
     )
     assert response.status_code == 400
     assert response.data.get("error") == "Requested MFA method does not exist."
->>>>>>> 2321401d
 
 
 @pytest.mark.django_db
 def test_change_primary_disabled_method_wrong(active_user):
     client = APIClient()
     login_response = client.post(
-<<<<<<< HEAD
-        path="/auth/login/",
-=======
         path=PATH_AUTH_JWT_LOGIN,
->>>>>>> 2321401d
         data={
             "username": getattr(
                 active_user,
@@ -814,23 +530,13 @@
     response = client.post(
         path="/auth/mfa/change-primary-method/",
         data={
-<<<<<<< HEAD
-            "method": "sms",
-=======
             "method": "sms_twilio",
->>>>>>> 2321401d
             "code": "code",
         },
         format="json",
     )
-<<<<<<< HEAD
-    error_code = "not_enabled"
-    assert response.status_code == 400
-    assert response.data.get("non_field_errors")[0].code == error_code
-=======
     assert response.status_code == 400
     assert response.data[0].code == "mfa_method_does_not_exist"
->>>>>>> 2321401d
 
 
 @pytest.mark.django_db
@@ -842,17 +548,10 @@
     first_step = login(active_user)
 
     response = client.post(
-<<<<<<< HEAD
-        path="/auth/login/code/",
-        data={
-            "ephemeral_token": first_step.data.get("ephemeral_token"),
-            "code": backup_code,
-=======
         path=PATH_AUTH_JWT_LOGIN_CODE,
         data={
             "ephemeral_token": first_step.data.get("ephemeral_token"),
             "code": backup_codes.pop(),
->>>>>>> 2321401d
         },
         format="json",
     )
@@ -861,11 +560,7 @@
     )
     try:
         response = client.post(
-<<<<<<< HEAD
-            path="/auth/sms/activate/",
-=======
             path="/auth/sms_twilio/activate/",
->>>>>>> 2321401d
             data={
                 "phone_number": "555-555-555",
             },
@@ -881,17 +576,10 @@
     sms_method.backup_codes = [make_password(_) for _ in backup_codes]
     sms_method.save()
     response = client.post(
-<<<<<<< HEAD
-        path="/auth/sms/activate/confirm/",
-        data={
-            "ephemeral_token": first_step.data.get("ephemeral_token"),
-            "code": backup_codes[0],
-=======
         path="/auth/sms_twilio/activate/confirm/",
         data={
             "ephemeral_token": first_step.data.get("ephemeral_token"),
             "code": next(iter(backup_codes)),
->>>>>>> 2321401d
         },
         format="json",
     )
@@ -907,17 +595,10 @@
     first_primary_method = active_user_with_email_otp.mfa_methods.first()
     handler = get_mfa_handler(mfa_method=first_primary_method)
     login_response = client.post(
-<<<<<<< HEAD
-        path="/auth/login/code/",
-        data={
-            "ephemeral_token": first_step.data.get("ephemeral_token"),
-            "code": create_otp_code(first_primary_method.secret),
-=======
-        path=PATH_AUTH_JWT_LOGIN_CODE,
-        data={
-            "ephemeral_token": first_step.data.get("ephemeral_token"),
-            "code": handler.create_code(),
->>>>>>> 2321401d
+        path=PATH_AUTH_JWT_LOGIN_CODE,
+        data={
+            "ephemeral_token": first_step.data.get("ephemeral_token"),
+            "code": handler.create_code(),
         },
         format="json",
     )
@@ -929,22 +610,12 @@
 
     response = client.post(
         path="/auth/code/request/",
-<<<<<<< HEAD
-        data={
-            "method": "email",
-        },
-=======
         data={"method": "email"},
->>>>>>> 2321401d
         format="json",
     )
     expected_msg = "Email message with MFA code has been sent."
     assert response.status_code == 200
-<<<<<<< HEAD
-    assert response.data.get("message") == expected_msg
-=======
     assert response.data.get("details") == expected_msg
->>>>>>> 2321401d
 
 
 @pytest.mark.django_db
@@ -954,17 +625,10 @@
     first_primary_method = active_user_with_email_otp.mfa_methods.first()
     handler = get_mfa_handler(mfa_method=first_primary_method)
     login_response = client.post(
-<<<<<<< HEAD
-        path="/auth/login/code/",
-        data={
-            "ephemeral_token": first_step.data.get("ephemeral_token"),
-            "code": create_otp_code(first_primary_method.secret),
-=======
-        path=PATH_AUTH_JWT_LOGIN_CODE,
-        data={
-            "ephemeral_token": first_step.data.get("ephemeral_token"),
-            "code": handler.create_code(),
->>>>>>> 2321401d
+        path=PATH_AUTH_JWT_LOGIN_CODE,
+        data={
+            "ephemeral_token": first_step.data.get("ephemeral_token"),
+            "code": handler.create_code(),
         },
         format="json",
     )
@@ -977,11 +641,7 @@
     response = client.post(
         path="/auth/code/request/",
         data={
-<<<<<<< HEAD
-            "method": "sms",
-=======
             "method": "sms_twilio",
->>>>>>> 2321401d
         },
         format="json",
     )
@@ -996,17 +656,10 @@
     first_primary_method = active_user_with_email_otp.mfa_methods.first()
     handler = get_mfa_handler(mfa_method=first_primary_method)
     login_response = client.post(
-<<<<<<< HEAD
-        path="/auth/login/code/",
-        data={
-            "ephemeral_token": first_step.data.get("ephemeral_token"),
-            "code": create_otp_code(first_primary_method.secret),
-=======
-        path=PATH_AUTH_JWT_LOGIN_CODE,
-        data={
-            "ephemeral_token": first_step.data.get("ephemeral_token"),
-            "code": handler.create_code(),
->>>>>>> 2321401d
+        path=PATH_AUTH_JWT_LOGIN_CODE,
+        data={
+            "ephemeral_token": first_step.data.get("ephemeral_token"),
+            "code": handler.create_code(),
         },
         format="json",
     )
@@ -1035,17 +688,10 @@
     old_backup_codes = first_primary_method.backup_codes
     handler = get_mfa_handler(mfa_method=first_primary_method)
     login_response = client.post(
-<<<<<<< HEAD
-        path="/auth/login/code/",
-        data={
-            "ephemeral_token": first_step.data.get("ephemeral_token"),
-            "code": create_otp_code(first_primary_method.secret),
-=======
-        path=PATH_AUTH_JWT_LOGIN_CODE,
-        data={
-            "ephemeral_token": first_step.data.get("ephemeral_token"),
-            "code": handler.create_code(),
->>>>>>> 2321401d
+        path=PATH_AUTH_JWT_LOGIN_CODE,
+        data={
+            "ephemeral_token": first_step.data.get("ephemeral_token"),
+            "code": handler.create_code(),
         },
         format="json",
     )
@@ -1057,11 +703,7 @@
     response = client.post(
         path="/auth/email/codes/regenerate/",
         data={
-<<<<<<< HEAD
-            "code": create_otp_code(first_primary_method.secret),
-=======
-            "code": handler.create_code(),
->>>>>>> 2321401d
+            "code": handler.create_code(),
         },
         format="json",
     )
@@ -1078,37 +720,20 @@
     first_primary_method = active_user.mfa_methods.first()
     handler = get_mfa_handler(mfa_method=first_primary_method)
     login_response = client.post(
-<<<<<<< HEAD
-        path="/auth/login/code/",
-        data={
-            "ephemeral_token": first_step.data.get("ephemeral_token"),
-            "code": create_otp_code(first_primary_method.secret),
-=======
-        path=PATH_AUTH_JWT_LOGIN_CODE,
-        data={
-            "ephemeral_token": first_step.data.get("ephemeral_token"),
-            "code": handler.create_code(),
->>>>>>> 2321401d
-        },
-        format="json",
-    )
-    client.credentials(
-        HTTP_AUTHORIZATION=header_template.format(
-            get_token_from_response(login_response)
-        )
-<<<<<<< HEAD
-    )
-    response = client.post(
-        path="/auth/email/codes/regenerate/",
-        format="json",
-    )
-    code_error = "otp_code_missing"
-    assert response.data.get("non_field_errors")[0].code == code_error
-=======
+        path=PATH_AUTH_JWT_LOGIN_CODE,
+        data={
+            "ephemeral_token": first_step.data.get("ephemeral_token"),
+            "code": handler.create_code(),
+        },
+        format="json",
+    )
+    client.credentials(
+        HTTP_AUTHORIZATION=header_template.format(
+            get_token_from_response(login_response)
+        )
     )
     response = client.post(path="/auth/email/codes/regenerate/", format="json")
     assert response.data.get("code")[0].code == "required"
->>>>>>> 2321401d
     assert response.status_code == 400
 
 
@@ -1123,51 +748,25 @@
         is_primary=True,
     )[0]
     sms_method = active_user.mfa_methods.get(
-<<<<<<< HEAD
-        name="sms",
-=======
         name="sms_twilio",
->>>>>>> 2321401d
     )
     sms_method.is_active = False
     sms_method.save()
     handler = get_mfa_handler(mfa_method=first_primary_method)
     login_response = client.post(
-<<<<<<< HEAD
-        path="/auth/login/code/",
-        data={
-            "ephemeral_token": first_step.data.get("ephemeral_token"),
-            "code": create_otp_code(first_primary_method.secret),
-=======
-        path=PATH_AUTH_JWT_LOGIN_CODE,
-        data={
-            "ephemeral_token": first_step.data.get("ephemeral_token"),
-            "code": handler.create_code(),
->>>>>>> 2321401d
-        },
-        format="json",
-    )
-    client.credentials(
-        HTTP_AUTHORIZATION=header_template.format(
-            get_token_from_response(login_response)
-        )
-    )
-    response = client.post(
-<<<<<<< HEAD
-        path="/auth/sms/codes/regenerate/",
-        format="json",
-    )
-    error_msg = "Method is disabled."
-    assert response.status_code == 400
-    assert response.data.get("error") == error_msg
-
-
-@pytest.mark.django_db
-def test_get_mfa_config():
-    client = APIClient()
-    response = client.get(
-        path="/auth/mfa/config/",
-=======
+        path=PATH_AUTH_JWT_LOGIN_CODE,
+        data={
+            "ephemeral_token": first_step.data.get("ephemeral_token"),
+            "code": handler.create_code(),
+        },
+        format="json",
+    )
+    client.credentials(
+        HTTP_AUTHORIZATION=header_template.format(
+            get_token_from_response(login_response)
+        )
+    )
+    response = client.post(
         path="/auth/sms_twilio/codes/regenerate/",
         data={
             "code": handler.create_code(),
@@ -1188,7 +787,6 @@
             "ephemeral_token": first_step_response.data.get("ephemeral_token"),
             "code": handler.create_code(),
         },
->>>>>>> 2321401d
         format="json",
     )
     assert response.status_code == 200
@@ -1219,20 +817,6 @@
     first_step = login(active_user)
     ephemeral_token = first_step.data.get("ephemeral_token")
     response = client.post(
-<<<<<<< HEAD
-        path="/simplejwt-auth/login/code/",
-        data={
-            "ephemeral_token": first_step.data.get("ephemeral_token"),
-            "code": create_otp_code(secret),
-        },
-        format="json",
-    )
-    assert response.status_code == 200
-    assert get_username_from_jwt(response, "access") == getattr(
-        active_user_with_email_otp,
-        User.USERNAME_FIELD,
-    )
-=======
         path=PATH_AUTH_JWT_LOGIN_CODE,
         data={
             "ephemeral_token": ephemeral_token,
@@ -1266,5 +850,4 @@
         path="/auth/mfa/config/",
         format="json",
     )
-    assert response.status_code == 200
->>>>>>> 2321401d
+    assert response.status_code == 200