--- conflicted
+++ resolved
@@ -21,14 +21,6 @@
 
 
 @pytest.mark.django_db
-<<<<<<< HEAD
-def test_smsapi_backend_without_credentials(
-    active_user_with_sms_otp,
-    settings,
-):
-    auth_method = active_user_with_sms_otp.mfa_methods.get(name="sms")
-    conf = settings.TRENCH_AUTH["MFA_METHODS"]["sms"]
-=======
 def test_sms_api_backend_without_credentials(active_user_with_sms_otp, settings):
     auth_method = active_user_with_sms_otp.mfa_methods.get(name="sms_api")
     conf = settings.TRENCH_AUTH["MFA_METHODS"]["sms_api"]
@@ -36,32 +28,8 @@
         mfa_method=auth_method, config=conf
     ).dispatch_message()
     assert response.data.get("details") == "Authorization failed"
->>>>>>> 2321401d
 
 
-<<<<<<< HEAD
-    assert "Credentials are required." == exc_info.value.message
-
-
-@pytest.mark.django_db
-def test_smsapi_backend_with_wrong_credentials(
-    active_user_with_sms_otp,
-    settings,
-):
-    auth_method = active_user_with_sms_otp.mfa_methods.get(name="sms")
-    conf = settings.TRENCH_AUTH["MFA_METHODS"]["sms"]
-
-    settings.TRENCH_AUTH["MFA_METHODS"]["sms"]["SMSAPI_ACCESS_TOKEN"] = "wrong-token"
-
-    with pytest.raises(SendException) as exc_info:
-        SmsAPIBackend(
-            user=active_user_with_sms_otp,
-            obj=auth_method,
-            conf=conf,
-        ).dispatch_message()
-
-    assert "Authorization failed" == exc_info.value.message
-=======
 @pytest.mark.django_db
 def test_sms_api_backend_with_wrong_credentials(active_user_with_sms_otp, settings):
     auth_method = active_user_with_sms_otp.mfa_methods.get(name="sms_api")
@@ -91,5 +59,4 @@
     auth_method = active_user_with_application_otp.mfa_methods.get(name="app")
     conf = settings.TRENCH_AUTH["MFA_METHODS"]["app"]
     response = ApplicationMessageDispatcher(mfa_method=auth_method, config=conf).dispatch_message()
-    assert response.data.get("details")[:44] == "otpauth://totp/MyApplication:imhotep?secret="
->>>>>>> 2321401d
+    assert response.data.get("details")[:44] == "otpauth://totp/MyApplication:imhotep?secret="