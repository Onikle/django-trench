--- conflicted
+++ resolved
@@ -16,13 +16,9 @@
     response = login(active_user_with_email_otp)
     assert response.status_code == 200
     assert (
-<<<<<<< HEAD
-        user_token_generator.check_token(response.data.get("ephemeral_token"))
-=======
         user_token_generator.check_token(
             user=None, token=response.data.get("ephemeral_token")
         )
->>>>>>> 2321401d
         == active_user_with_email_otp
     )
 
@@ -63,11 +59,7 @@
     """
     client = APIClient()
     response = client.post(
-<<<<<<< HEAD
-        path="/auth/login/",
-=======
         path=PATH_AUTH_JWT_LOGIN,
->>>>>>> 2321401d
         data={
             "username": "",
             "password": "secretkey",
@@ -88,11 +80,7 @@
     """
     client = APIClient()
     response = client.post(
-<<<<<<< HEAD
-        path="/auth/login/",
-=======
         path=PATH_AUTH_JWT_LOGIN,
->>>>>>> 2321401d
         data={
             "username": getattr(
                 active_user,
@@ -103,20 +91,4 @@
         format="json",
     )
     assert response.status_code == 400
-<<<<<<< HEAD
-    assert "Unable to login with provided credentials." in response.data.get(
-        "non_field_errors"
-    )
-
-
-@pytest.mark.django_db
-def test_get_simplejwt_without_otp(active_user):
-    response = login(active_user, path="/simplejwt-auth/login/")
-    assert response.status_code == 200
-    assert get_username_from_jwt(response, "access") == getattr(
-        active_user,
-        User.USERNAME_FIELD,
-    )
-=======
-    assert response.data.get("error") == "Unable to login with provided credentials."
->>>>>>> 2321401d
+    assert response.data.get("error") == "Unable to login with provided credentials."